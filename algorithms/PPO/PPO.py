--- conflicted
+++ resolved
@@ -10,14 +10,10 @@
 from utils.logger import EpochLogger, setup_logger_kwargs
 from trajectory import RL4SysTrajectory
 
-<<<<<<< HEAD
 from algorithms._common.BaseAlgorithm import AlgorithmAbstract
 
-import json
-=======
 from conf_loader import ConfigLoader
 
->>>>>>> 78cf91ac
 """Import and load RL4Sys/config.json PPO algorithm configurations and applies them to
 the current instance.
 
