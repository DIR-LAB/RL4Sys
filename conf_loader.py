import os
import json

class ConfigLoader:
    def __init__(self, config_path=None, algorithm=None):
        self.config_path = config_path or os.path.join(os.path.dirname(__file__), 'config.json')
        self.config = self.load_config()

        self.algorithm_params = self.get_algorithm_params(algorithm) if algorithm is not None else None
        self.train_server = self.get_train_server()
        self.traj_server = self.get_traj_server()
        self.tb_params = self.get_tensorboard_params()
        self.load_model_path = self.get_load_model_path()
        self.save_model_path = self.get_save_model_path()
        self.max_traj_length = self.get_max_traj_length()
    
    def load_config(self):
        try:
            with open(self.config_path, 'r') as f:
                return json.load(f)
        except (FileNotFoundError, KeyError):
            print(f"Failed to load configuration from {self.config_path}, loading defaults.")
            return {}

    def get_algorithm_params(self, algo: str):
        available_algorithms = ['DQN', 'PPO']
        if algo is None or algo not in available_algorithms:
            return None
        try:
            algorithm_params = self.config['algorithms'][algo]
        except FileNotFoundError:
            print(f"[ConfigLoader] Failed to load algorithm hyperparameters, loading defaults.")
<<<<<<< HEAD
            if algo == 'C51':
                self.algorithm_params = {
                    "batch_size": 32,
                    "seed": 0,
                    "traj_per_epoch": 3,
                    "atoms": 51,
                    "v_min": -10.0,
                    "v_max": 10.0,
                    "gamma": 0.95,
                    "epsilon": 1.0,
                    "epsilon_min": 0.01,
                    "epsilon_decay": 5e-4,
                    "q_lr": 1e-3,
                    "train_q_iters": 80
                }
            elif algo == 'DQN':
                self.algorithm_params = {
=======
            if algo == 'DQN':
                algorithm_params = {
>>>>>>> 31f66016
                    "batch_size": 32,
                    "seed": 0,
                    "traj_per_epoch": 3,
                    "gamma": 0.95,
                    "epsilon": 1.0,
                    "epsilon_min": 0.01,
                    "epsilon_decay": 5e-4,
                    "train_update_freq": 4,
                    "q_lr": 1e-3,
                    "train_q_iters": 80
                }
            elif algo == 'PPO':
                algorithm_params = {
                    "seed": 0,
                    "traj_per_epoch": 3,
                    "clip_ratio": 0.2,
                    "gamma": 0.99,
                    "lam": 0.97,
                    "pi_lr": 3e-4,
                    "vf_lr": 1e-3,
                    "train_pi_iters": 80,
                    "train_v_iters": 80,
                    "target_kl": 0.01,
                }
            else:
                algorithm_params = None
        return algorithm_params

    def get_train_server(self):
        try:
            train_server = self.config['server']['training_server']
        except KeyError:
            print("[ConfigLoader] Failed to load training server configuration, loading defaults.")
            train_server = {
                'prefix': 'tcp://',
                'host': '*',
                'port': ":5556"
            }
        return train_server

    def get_traj_server(self):
        try:
            traj_server = self.config['server']['trajectory_server']
        except KeyError:
            print("[ConfigLoader] Failed to load trajectory server configuration, loading defaults.")
            traj_server = {
                'prefix': 'tcp://',
                'host': 'localhost',
                'port': ":5555"
            }
        return traj_server
    
    def get_tensorboard_params(self):
        top_dir = os.path.abspath(os.path.join(os.path.dirname(__file__), '../RL4Sys'))
        try:
            tb_params = self.config['tensorboard']['tensorboard_writer']
        except KeyError:
            print("[ConfigLoader] Failed to load tensorboard parameters, loading defaults.")
            tb_params = {
                'tb_log_dir': 'utils/tb_runs',
                'data_log_dir': 'data',
                'scalar_tags': 'AverageEpRet;StdEpRet',
                'max_count_per_scalar': 100,
                'global_step_tag': 'Epoch'
            }
        
        tb_params['tb_log_dir'] = os.path.join(top_dir, tb_params['tb_log_dir'])
        tb_params['data_log_dir'] = os.path.join(top_dir, tb_params['data_log_dir'])
        return tb_params
    
    def get_load_model_path(self):
        try:
            load_model_path = os.path.join(os.path.dirname(__file__), self.config['model_paths']['load_model'])
        except KeyError:
            print("[ConfigLoader] Failed to load model path, loading defaults.")
            load_model_path = os.path.join(os.path.dirname(__file__), 'models/model.pth')
        return load_model_path
    
    def get_save_model_path(self):
        try:
            save_model_path = os.path.join(os.path.dirname(__file__), self.config['model_paths']['save_model'])
        except KeyError:
            print("[ConfigLoader] Failed to load save model path, loading defaults.")
            save_model_path = os.path.join(os.path.dirname(__file__), 'models/model.pth')
        return save_model_path

    def get_max_traj_length(self):
        try:
            max_traj_length = self.config['max_traj_length']
        except KeyError:
            print("[ConfigLoader] Failed to load max trajectory length, loading defaults.")
            max_traj_length = 1000
        return max_traj_length
    <|MERGE_RESOLUTION|>--- conflicted
+++ resolved
@@ -30,9 +30,8 @@
             algorithm_params = self.config['algorithms'][algo]
         except FileNotFoundError:
             print(f"[ConfigLoader] Failed to load algorithm hyperparameters, loading defaults.")
-<<<<<<< HEAD
             if algo == 'C51':
-                self.algorithm_params = {
+                algorithm_params = {
                     "batch_size": 32,
                     "seed": 0,
                     "traj_per_epoch": 3,
@@ -47,11 +46,7 @@
                     "train_q_iters": 80
                 }
             elif algo == 'DQN':
-                self.algorithm_params = {
-=======
-            if algo == 'DQN':
                 algorithm_params = {
->>>>>>> 31f66016
                     "batch_size": 32,
                     "seed": 0,
                     "traj_per_epoch": 3,
