--- conflicted
+++ resolved
@@ -374,16 +374,12 @@
             return 0
 
     def _get_model(self, expected_version: int):
-<<<<<<< HEAD
-        """Get the model from the server with compression."""
-=======
         """Get the model from the server with proper thread synchronization."""
         with self._lock:
             return self._get_model_unsafe(expected_version)
     
     def _get_model_unsafe(self, expected_version: int):
         """Get the model from the server. Must be called with _lock held."""
->>>>>>> 0b0e130d
         try:
             # Request the latest model
             request = GetModelRequest(client_id=self.client_id, client_version=self.local_version, expected_version=expected_version)
