--- conflicted
+++ resolved
@@ -8,7 +8,6 @@
 set(CMAKE_VERBOSE_MAKEFILE ON)
 
 # --- Dependencies ---
-<<<<<<< HEAD
 find_package(PkgConfig REQUIRED)
 
 # --- PyTorch C++ Support (find first to avoid conflicts) ---
@@ -41,38 +40,15 @@
         target_link_directories(protobuf::libprotobuf INTERFACE ${PROTOBUF_LIBRARY_DIRS})
     endif()
     
-=======
-# Try to find dependencies with fallback options
-
-# Find Protobuf
-find_package(Protobuf CONFIG QUIET)
-if(NOT Protobuf_FOUND)
-    find_package(Protobuf REQUIRED)
-endif()
-
-# Find gRPC
-find_package(gRPC CONFIG QUIET)
-if(NOT gRPC_FOUND)
-    find_package(PkgConfig REQUIRED)
-    pkg_check_modules(GRPC REQUIRED grpc++)
-    pkg_check_modules(GRPC_UNSECURE REQUIRED grpc++_unsecure)
-    
-    # Create imported targets if they don't exist
->>>>>>> 0b0e130d
     if(NOT TARGET gRPC::grpc++)
         add_library(gRPC::grpc++ INTERFACE IMPORTED)
         target_link_libraries(gRPC::grpc++ INTERFACE ${GRPC_LIBRARIES})
         target_include_directories(gRPC::grpc++ INTERFACE ${GRPC_INCLUDE_DIRS})
-<<<<<<< HEAD
         target_link_directories(gRPC::grpc++ INTERFACE ${GRPC_LIBRARY_DIRS})
-=======
-        target_compile_options(gRPC::grpc++ INTERFACE ${GRPC_CFLAGS_OTHER})
->>>>>>> 0b0e130d
     endif()
     
     if(NOT TARGET gRPC::grpc)
         add_library(gRPC::grpc INTERFACE IMPORTED)
-<<<<<<< HEAD
         target_link_libraries(gRPC::grpc INTERFACE ${GRPC_LIBRARIES})
         target_include_directories(gRPC::grpc INTERFACE ${GRPC_INCLUDE_DIRS})
         target_link_directories(gRPC::grpc INTERFACE ${GRPC_LIBRARY_DIRS})
@@ -116,54 +92,6 @@
 
 # Find zlib for model decompression
 find_package(ZLIB REQUIRED)
-=======
-        target_link_libraries(gRPC::grpc INTERFACE ${GRPC_UNSECURE_LIBRARIES})
-        target_include_directories(gRPC::grpc INTERFACE ${GRPC_UNSECURE_INCLUDE_DIRS})
-        target_compile_options(gRPC::grpc INTERFACE ${GRPC_UNSECURE_CFLAGS_OTHER})
-    endif()
-endif()
-
-# Find spdlog
-find_package(spdlog QUIET)
-if(NOT spdlog_FOUND)
-    find_package(PkgConfig QUIET)
-    if(PkgConfig_FOUND)
-        pkg_check_modules(SPDLOG spdlog)
-    endif()
-    
-    if(NOT SPDLOG_FOUND)
-        # Try to find spdlog headers manually
-        find_path(SPDLOG_INCLUDE_DIR spdlog/spdlog.h
-            PATHS /usr/include /usr/local/include /opt/homebrew/include
-        )
-        if(SPDLOG_INCLUDE_DIR)
-            add_library(spdlog::spdlog INTERFACE IMPORTED)
-            target_include_directories(spdlog::spdlog INTERFACE ${SPDLOG_INCLUDE_DIR})
-        else()
-            message(WARNING "spdlog not found, using header-only fallback")
-            # Create a dummy target
-            add_library(spdlog::spdlog INTERFACE IMPORTED)
-        endif()
-    endif()
-endif()
-
-# Find nlohmann/json
-find_package(nlohmann_json QUIET)
-if(NOT nlohmann_json_FOUND)
-    find_path(NLOHMANN_JSON_INCLUDE_DIR nlohmann/json.hpp
-        PATHS /usr/include /usr/local/include /opt/homebrew/include
-    )
-    if(NLOHMANN_JSON_INCLUDE_DIR)
-        add_library(nlohmann_json::nlohmann_json INTERFACE IMPORTED)
-        target_include_directories(nlohmann_json::nlohmann_json INTERFACE ${NLOHMANN_JSON_INCLUDE_DIR})
-    else()
-        message(WARNING "nlohmann/json not found")
-    endif()
-endif()
-
-# Find GoogleTest (optional for testing)
-find_package(GTest QUIET)
->>>>>>> 0b0e130d
 
 # --- Protobuf Generation ---
 set(PROTO_DIR ${CMAKE_CURRENT_SOURCE_DIR}/../proto)
@@ -173,7 +101,6 @@
 # Ensure the output directory exists
 file(MAKE_DIRECTORY ${PROTO_GENERATED_DIR})
 
-<<<<<<< HEAD
 # Generate protobuf files
 set(PROTO_SRCS
     ${PROTO_GENERATED_DIR}/rl4sys.pb.cc
@@ -212,39 +139,6 @@
 
 # Create a custom target for generated files
 add_custom_target(generate_proto_files DEPENDS ${PROTO_SRCS} ${PROTO_HDRS} ${GRPC_SRCS} ${GRPC_HDRS})
-=======
-# Find protoc and grpc_cpp_plugin
-find_program(PROTOC_EXECUTABLE protoc REQUIRED)
-find_program(GRPC_CPP_PLUGIN grpc_cpp_plugin REQUIRED)
-
-# Generate protobuf and gRPC files manually if protobuf_generate is not available
-if(EXISTS ${PROTO_FILE})
-    set(PROTO_SRCS
-        ${PROTO_GENERATED_DIR}/rl4sys.pb.cc
-        ${PROTO_GENERATED_DIR}/rl4sys.grpc.pb.cc
-    )
-    set(PROTO_HDRS
-        ${PROTO_GENERATED_DIR}/rl4sys.pb.h
-        ${PROTO_GENERATED_DIR}/rl4sys.grpc.pb.h
-    )
-
-    add_custom_command(
-        OUTPUT ${PROTO_SRCS} ${PROTO_HDRS}
-        COMMAND ${PROTOC_EXECUTABLE}
-        ARGS --grpc_out=${PROTO_GENERATED_DIR}
-             --cpp_out=${PROTO_GENERATED_DIR}
-             --plugin=protoc-gen-grpc=${GRPC_CPP_PLUGIN}
-             -I${PROTO_DIR}
-             ${PROTO_FILE}
-        DEPENDS ${PROTO_FILE}
-        COMMENT "Generating protobuf and gRPC files"
-    )
-else()
-    message(WARNING "Proto file not found at ${PROTO_FILE}, creating empty sources")
-    set(PROTO_SRCS "")
-    set(PROTO_HDRS "")
-endif()
->>>>>>> 0b0e130d
 
 # --- Library Definition ---
 add_library(rl4sys_client STATIC
@@ -252,7 +146,6 @@
     src/rl4sys_types.cpp
     src/rl4sys_agent.cpp
     src/config_loader.cpp
-<<<<<<< HEAD
     src/logger.cpp
     src/model_manager.cpp
     src/rl4sys_stub_wrapper.cpp
@@ -266,9 +159,6 @@
     $<$<BOOL:${USE_PYTORCH}>:src/dqn_model.cpp>
     
     # Generated protobuf files
-=======
-    src/util.cpp
->>>>>>> 0b0e130d
     ${PROTO_SRCS}
 )
 
@@ -282,7 +172,6 @@
     $<BUILD_INTERFACE:${PROTO_GENERATED_DIR}>
 )
 
-<<<<<<< HEAD
 # Link libraries
 target_link_libraries(rl4sys_client PUBLIC
     protobuf::libprotobuf
@@ -410,64 +299,4 @@
 add_custom_target(regen_proto
     DEPENDS clean_proto generate_proto_files
     COMMENT "Regenerating protobuf files"
-)
-=======
-# Link libraries with proper error handling
-target_link_libraries(rl4sys_client PUBLIC
-    protobuf::libprotobuf
-)
-
-# Link gRPC if available
-if(TARGET gRPC::grpc++)
-    target_link_libraries(rl4sys_client PUBLIC gRPC::grpc++)
-endif()
-if(TARGET gRPC::grpc)
-    target_link_libraries(rl4sys_client PUBLIC gRPC::grpc)
-endif()
-
-# Link spdlog if available
-if(TARGET spdlog::spdlog)
-    target_link_libraries(rl4sys_client PUBLIC spdlog::spdlog)
-endif()
-
-# Link nlohmann_json if available
-if(TARGET nlohmann_json::nlohmann_json)
-    target_link_libraries(rl4sys_client PUBLIC nlohmann_json::nlohmann_json)
-endif()
-
-# --- Testing (Optional) ---
-if(GTest_FOUND)
-    enable_testing()
-
-    add_executable(cppclient_tests
-        test/rl4sys_agent_test.cpp
-    )
-
-    target_link_libraries(cppclient_tests PRIVATE
-        rl4sys_client
-        GTest::gtest
-        GTest::gtest_main
-    )
-
-    target_include_directories(cppclient_tests PRIVATE
-        ${CMAKE_CURRENT_SOURCE_DIR}/include
-        ${PROTO_GENERATED_DIR}
-    )
-
-    include(GoogleTest)
-    gtest_discover_tests(cppclient_tests)
-else()
-    message(STATUS "GoogleTest not found, skipping tests")
-endif()
-
-# --- Example Executable (Optional) ---
-# add_executable(test_cpp_example examples/test_cpp/test.cpp)
-# target_link_libraries(test_cpp_example PRIVATE rl4sys_client)
-
-# --- Installation (Optional) ---
-# install(TARGETS rl4sys_client
-#         ARCHIVE DESTINATION lib
-#         LIBRARY DESTINATION lib
-#         RUNTIME DESTINATION bin)
-# install(DIRECTORY include/ DESTINATION include)
->>>>>>> 0b0e130d
+)